import copy
import random
import shutil
import tempfile
import time
from pathlib import Path
from typing import Any, Dict

import numpy as np
import torch
import torch.optim as optim
from torch import nn
from torch.utils.data import DataLoader

import dataio
import util
from evaluation import compute_conv_features, evaluate
from generator import ColorVideoGenerator, GeometricVideoGenerator
from logger import Logger, MetricType


class Trainer(object):
    def __init__(
        self,
        dataloader: DataLoader,
        logger: Logger,
        models: Dict[str, nn.Module],
        optimizers: Dict[str, Any],
        configs: Dict[str, Any],
    ):
        self.dataloader = dataloader
        self.logger = logger
        self.models = models
        self.optimizers = optimizers
        self.configs = configs
        self.device = util.current_device()
        self.geometric_info = configs["geometric_info"]["name"]

        self.num_log, self.rows_log, self.cols_log = 25, 5, 5

        self.eval_batchsize = configs["evaluation"]["batchsize"]
        self.eval_num_smaples = configs["evaluation"]["num_samples"]

        # dataloader for logging real samples on tensorboard
        self.dataloader_log = DataLoader(
            self.dataloader.dataset,
            batch_size=self.num_log,
            num_workers=1,
            shuffle=True,
            drop_last=True,
            pin_memory=True,
        )

        self.gen_samples_path = self.logger.path / "videos"
        self.model_snapshots_path = self.logger.path / "models"
        for p in [self.gen_samples_path, self.model_snapshots_path]:
            p.mkdir(parents=True, exist_ok=True)

        self.adv_loss = nn.BCEWithLogitsLoss(reduction="sum")

        # copy config file to log directory
        shutil.copy(configs["config_path"], str(self.logger.path / "config.yml"))

        self.iteration = 0
        self.epoch = 0
        self.save_classobj()

    def compute_dis_loss(self, y_real, y_fake):
        ones = torch.ones_like(y_real, device=self.device)
        zeros = torch.zeros_like(y_fake, device=self.device)

        loss = self.adv_loss(y_real, ones) / y_real.numel()
        loss += self.adv_loss(y_fake, zeros) / y_fake.numel()

        return loss

    def compute_gen_loss(self, y_fake_i, y_fake_v):
        ones_i = torch.ones_like(y_fake_i, device=self.device)
        ones_v = torch.ones_like(y_fake_v, device=self.device)

        loss = self.adv_loss(y_fake_i, ones_i) / y_fake_i.numel()
        loss += self.adv_loss(y_fake_v, ones_v) / y_fake_v.numel()

        return loss

    def save_classobj(self):
        for name, _model in self.models.items():
            model: nn.Module = copy.deepcopy(_model.cpu())
            torch.save(model, self.model_snapshots_path / f"{name}_model.pth")

    def save_params(self):
        for name, model in self.models.items():
            torch.save(
                model.state_dict(),
                self.model_snapshots_path / f"{name}_params_{self.iteration:05d}.pth",
            )

    def log_samples(self, ggen, cgen, iteration):
        def deform(video):
            # cast torch.tensor to np.ndarray, shape:(B,C,T,H,W)
            video = util.videos_to_numpy(video)

            # arrange videos in a grid:, shape(1,C,T,H*rows,W*cols)
            video = util.make_video_grid(video, self.rows_log, self.cols_log)

            return video

        ggen.eval()
        cgen.eval()

        with torch.no_grad():
            # generate fake samples
            xg_fake = ggen.sample_videos(self.num_log)
            xc_fake = cgen.forward_videos(xg_fake)
            if self.geometric_info == "depth":
                xg_fake = xg_fake.repeat(1, 3, 1, 1, 1)  # to have 3-channels

            # log histgram of fake samples
            self.logger.tf_log_histgram(xg_fake[:, 0], "depthspace_fake", iteration)
            self.logger.tf_log_histgram(xc_fake[:, 0], "colorspace_fake", iteration)

            # log fake samples
            xg_fake, xc_fake = deform(xg_fake), deform(xc_fake)
            x_fake = np.concatenate([xg_fake, xc_fake], axis=-1)  # concat
            x_fake = x_fake.transpose(0, 2, 1, 3, 4)  # (N, T, C, H, W)
            self.logger.tf_log_video("fake_samples", x_fake, iteration)

            # take real samples
            batch = next(self.dataloader_log.__iter__())
            xg_real, xc_real = batch[self.geometric_info], batch["color"]
            if self.geometric_info == "depth":
                xg_real = xg_real.repeat(1, 3, 1, 1, 1)  # to have 3-channels

            # log histgram of real samples
            self.logger.tf_log_histgram(xg_real[:, 0], "depthspace_real", iteration)
            self.logger.tf_log_histgram(xc_real[:, 0], "colorspace_real", iteration)

            # log fake samples
            xg_real, xc_real = deform(xg_real), deform(xc_real)
            x_real = np.concatenate([xg_real, xc_real], axis=-1)  # concat
            x_real = x_real.transpose(0, 2, 1, 3, 4)  # (N, T, C, H, W)
            self.logger.tf_log_video("real_samples", x_real, iteration)

<<<<<<< HEAD
    def evaluate_by_is(self, ggen: GeometricVideoGenerator, cgen: ColorVideoGenerator):
=======
    def evaluate_by_is(self, ggen: BaseMidVideoGenerator, cgen: ColorVideoGenerator):
>>>>>>> e452c8c4
        # generate fake samples
        _, xc = util.generate_samples(
            ggen,
            cgen,
            self.eval_num_smaples,
            self.eval_batchsize,
            desc=f"sampling {self.eval_num_smaples} videos for evalaution",
            verbose=True,
        )
        ggen, cgen = ggen.to("cpu"), cgen.to("cpu")

        # in a temporary directory
        with tempfile.TemporaryDirectory() as tmp_dir:
            tmp_dir = Path(tmp_dir)

            samples_dir = tmp_dir / "samples"
            samples_dir.mkdir()

            # save all fake sampels in .mp4
            for i, x in enumerate(xc):
                dataio.write_video(x, samples_dir / f"{i}.mp4")

            # convert to convolutional features with inpception model
            f, p = compute_conv_features.convert(self.eval_batchsize, samples_dir)
            compute_conv_features.save(f, p, tmp_dir)

            # calculate the score
            score = evaluate.compute_metric("is", [tmp_dir])
<<<<<<< HEAD
            self.logger.update("inception_score", score["score"])

=======

        self.logger.update("inception_score", score["score"])
>>>>>>> e452c8c4
        ggen, cgen = ggen.to(self.device), cgen.to(self.device)

    def train(self):
        # retrieve models and move them if necessary
        ggen, cgen = self.models["ggen"], self.models["cgen"]
        idis, vdis = self.models["idis"], self.models["vdis"]

        ggen, cgen = ggen.to(self.device), cgen.to(self.device)
        idis, vdis = idis.to(self.device), vdis.to(self.device)

        # optimizers
        opt_ggen, opt_cgen = self.optimizers["ggen"], self.optimizers["cgen"]
        opt_idis, opt_vdis = self.optimizers["idis"], self.optimizers["vdis"]

        # define metrics
<<<<<<< HEAD
        self.logger.define("iteration", MetricType.Integer)
        self.logger.define("epoch", MetricType.Integer)
=======
>>>>>>> e452c8c4
        self.logger.define("loss_gen", MetricType.Loss)
        self.logger.define("loss_idis", MetricType.Loss)
        self.logger.define("loss_vdis", MetricType.Loss)
        self.logger.define("inception_score", MetricType.Float)

        # training loop
        self.logger.debug("(trainer)")
        self.logger.debug(f"epochs: {self.configs['n_epochs']}", 1)
        self.logger.debug(f"device: {self.device}", 1)
        self.logger.debug("(start training)")
        self.logger.print_header()
        for i in range(self.configs["n_epochs"]):
            self.epoch += 1
            for batch in iter(self.dataloader):
                self.iteration += 1
                self.logger.update("iteration", self.iteration)
                self.logger.update("epoch", self.epoch)

                # random video frame index for image discriminator
                # the value is commonly used for both generator phase
                # and discriminator phase in a iteration
                t_rand = np.random.randint(ggen.video_length)
                tg_rand, tc_rand = t_rand, t_rand

                # --------------------
                # phase discriminator
                # --------------------
                idis.train()
                vdis.train()
                idis.zero_grad()
                vdis.zero_grad()

                # real batch
                xc_real = batch["color"]
                xc_real = xc_real.to(self.device)

                xg_real = batch[self.geometric_info]
                xg_real = xg_real.to(self.device)

                y_real_i = idis(xg_real[:, :, tg_rand], xc_real[:, :, tc_rand])
                y_real_v = vdis(xg_real, xc_real)

                # fake batch
                xg_fake = ggen.sample_videos(self.configs["batchsize"])
                xc_fake = cgen.forward_videos(xg_fake)

                y_fake_i = idis(xg_fake[:, :, tg_rand], xc_fake[:, :, tc_rand])
                y_fake_v = vdis(xg_fake, xc_fake)

                # compute loss
                loss_idis = self.compute_dis_loss(y_real_i, y_fake_i)
                loss_vdis = self.compute_dis_loss(y_real_v, y_fake_v)

                # update weights
                loss_idis.backward(retain_graph=True)
                loss_vdis.backward()
                opt_idis.step()
                opt_vdis.step()

                self.logger.update("loss_idis", loss_idis.cpu().item())
                self.logger.update("loss_vdis", loss_vdis.cpu().item())

                # --------------------
                # phase generator
                # --------------------
                ggen.train()
                cgen.train()
                ggen.zero_grad()
                cgen.zero_grad()

                # fake batch
                xg_fake = ggen.sample_videos(self.configs["batchsize"])
                xc_fake = cgen.forward_videos(xg_fake)

                y_fake_i = idis(xg_fake[:, :, tg_rand], xc_fake[:, :, tc_rand])
                y_fake_v = vdis(xg_fake, xc_fake)

                # compute loss
                loss_gen = self.compute_gen_loss(y_fake_i, y_fake_v)

                if self.iteration % self.configs["dis_update_ratio"] == 0:
                    # update weights
                    loss_gen.backward()
                    opt_ggen.step()
                    opt_cgen.step()
                else:
                    loss_gen.detach_()

                self.logger.update("loss_gen", loss_gen.cpu().item())

                # --------------------
                # others
                # --------------------
                # snapshot models
                if self.iteration % self.configs["snapshot_interval"] == 0:
                    self.save_params()

                # log samples
                if self.iteration % self.configs["log_samples_interval"] == 0:
                    self.log_samples(ggen, cgen, self.iteration)

                # evaluation
                if self.iteration % self.configs["evaluation_interval"] == 0:
                    self.evaluate_by_is(ggen, cgen)

                # log
                if self.iteration % self.configs["log_interval"] == 0:
                    self.logger.log()
                    self.logger.clear()

        self.save_params()
        self.log_samples(ggen, cgen, self.iteration)<|MERGE_RESOLUTION|>--- conflicted
+++ resolved
@@ -141,11 +141,7 @@
             x_real = x_real.transpose(0, 2, 1, 3, 4)  # (N, T, C, H, W)
             self.logger.tf_log_video("real_samples", x_real, iteration)
 
-<<<<<<< HEAD
     def evaluate_by_is(self, ggen: GeometricVideoGenerator, cgen: ColorVideoGenerator):
-=======
-    def evaluate_by_is(self, ggen: BaseMidVideoGenerator, cgen: ColorVideoGenerator):
->>>>>>> e452c8c4
         # generate fake samples
         _, xc = util.generate_samples(
             ggen,
@@ -174,13 +170,8 @@
 
             # calculate the score
             score = evaluate.compute_metric("is", [tmp_dir])
-<<<<<<< HEAD
-            self.logger.update("inception_score", score["score"])
-
-=======
 
         self.logger.update("inception_score", score["score"])
->>>>>>> e452c8c4
         ggen, cgen = ggen.to(self.device), cgen.to(self.device)
 
     def train(self):
@@ -196,11 +187,6 @@
         opt_idis, opt_vdis = self.optimizers["idis"], self.optimizers["vdis"]
 
         # define metrics
-<<<<<<< HEAD
-        self.logger.define("iteration", MetricType.Integer)
-        self.logger.define("epoch", MetricType.Integer)
-=======
->>>>>>> e452c8c4
         self.logger.define("loss_gen", MetricType.Loss)
         self.logger.define("loss_idis", MetricType.Loss)
         self.logger.define("loss_vdis", MetricType.Loss)
